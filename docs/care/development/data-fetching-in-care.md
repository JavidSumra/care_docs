--- conflicted
+++ resolved
@@ -15,9 +15,9 @@
       path: "/api/v1/users/getcurrentuser/",
       method: "GET",
       TRes: Type<UserModel>(), // Response type
-    }
+    },
   },
-}
+};
 ```
 
 ### Basic Usage with useQuery
@@ -31,7 +31,7 @@
 export default function UserProfile() {
   const { data, isLoading } = useQuery({
     queryKey: [routes.users.current.path],
-    queryFn: query(routes.users.current)
+    queryFn: query(routes.users.current),
   });
 
   if (isLoading) return <Loading />;
@@ -49,14 +49,6 @@
 
 [→ TanStack Docs: Query Keys](https://tanstack.com/query/latest/docs/react/guides/query-keys)
 
-<<<<<<< HEAD
-```jsx
-export default function Component(props: { consultationId: string }) {
-  const { data } = useQuery(MedicineRoutes.prescriptions.list, {
-    pathParams: {
-      consultation_external_id: props.consultationId,
-    },
-=======
 For URLs like `/api/v1/medicine/search/?search=Paracetamol`:
 
 ```tsx
@@ -64,17 +56,16 @@
   const { data } = useQuery({
     queryKey: [routes.medicine.search.path, "Paracetamol"],
     queryFn: query(routes.medicine.search, {
-      queryParams: { search: "Paracetamol" }
+      queryParams: { search: "Paracetamol" },
     }),
     enabled: true,
->>>>>>> 7e694199
   });
 
   return <MedicinesList medicines={data?.results} />;
 }
 ```
 
-### Using Path Parameters 
+### Using Path Parameters
 
 [→ TanStack Docs: Dynamic Query Keys](https://tanstack.com/query/latest/docs/react/guides/query-keys#if-your-query-function-depends-on-a-variable-include-it-in-your-query-key)
 
@@ -85,119 +76,14 @@
   const { data } = useQuery({
     queryKey: [routes.prescriptions.list.path, consultationId],
     queryFn: query(routes.prescriptions.list, {
-      pathParams: { consultation_id: consultationId }
-    })
+      pathParams: { consultation_id: consultationId },
+    }),
   });
 
   return <List items={data?.results} />;
 }
 ```
 
-<<<<<<< HEAD
-## Introduction to `useInfiniteQuery`
-
-`useInfiniteQuery` is a custom hook built on top of `useQuery` for handling paginated API requests that support infinite scrolling or loading more data as needed. It facilitates fetching paginated data, managing the state of items, and ensuring that duplicate items are removed when fetching new pages of results.
-
-### Basic Usage
-
-Here’s an example of how to use `useInfiniteQuery` to fetch paginated data and load additional pages:
-
-```jsx
-export default function Page() {
-  const { items, loading, fetchNextPage, hasMore } = useInfiniteQuery(
-    MedicineRoutes.prescriptions.list,
-    {
-      deduplicateBy: (item) => item.id, // Deduplicate based on a unique identifier
-    }
-  );
-
-  // Display a loading indicator while data is being fetched
-  if (loading) {
-    return <Loading />;
-  }
-
-  // Render the list of items
-  return (
-    <>
-      <MedicinesList items={items} />
-
-      {/* Button to load more data if there are more items to fetch */}
-      {hasMore && <button onClick={fetchNextPage}>Load More</button>}
-    </>
-  );
-}
-```
-
-In the example above:
-
-- `items` is the list of fetched items that is updated as new pages of data are loaded.
-- `loading` indicates whether a request is currently in progress.
-- `fetchNextPage` is the function that triggers the loading of the next page.
-- `hasMore` tells you if there are more items to load based on the total count of items and the length of the fetched items.
-
-### Arguments
-
-`useInfiniteQuery` accepts the following arguments:
-
-1. **`route`** (required): A route definition that describes the API endpoint, HTTP method, and response structure, just like with `useQuery`. The route should expect a paginated response with the `PaginatedResponse<TItem>` structure.
-
-   Example route definition:
-
-   ```ts
-   const MedicineRoutes = {
-     prescriptions: {
-       list: {
-         path: "/api/v1/consultation/{consultation_external_id}/prescriptions/",
-         method: "GET",
-         TRes: Type<PaginatedResponse<Prescription>>(),
-       },
-     },
-   };
-   ```
-
-2. **`options`**: An object that allows customization of the query. It includes the following properties:
-
-   - **`deduplicateBy`**: **Required**. A function that extracts a unique identifier from each item to prevent duplicate items when new pages are loaded. This function ensures that items are only shown once, even if the same data appears in multiple pages.
-
-   Example of passing options:
-
-   ```ts
-   const options = {
-     deduplicateBy: (item) => item.id, // Deduplicate based on a unique identifier
-   };
-   ```
-
-### Key Return Values
-
-The `useInfiniteQuery` hook returns an object containing the following properties:
-
-- **`items`**: An array of items fetched so far (combined from multiple pages). The array is updated as more data is loaded.
-- **`loading`**: A boolean indicating if the request is in progress.
-- **`fetchNextPage`**: A function to load the next page of results.
-- **`refetch`**: A function to refetch the data (same as `useQuery`).
-- **`totalCount`**: The total count of items available (e.g., in a paginated result).
-- **`hasMore`**: A boolean indicating whether there are more items to load based on the total count and the current number of fetched items.
-
-### Example of Paginated API Route
-
-A typical paginated response from the API might look like this:
-
-```json
-{
-  "results": [
-    { "id": 1, "name": "Prescription 1" },
-    { "id": 2, "name": "Prescription 2" }
-  ],
-  "count": 100
-}
-```
-
-### Handling Pagination
-
-`useInfiniteQuery` handles pagination by keeping track of the `offset` (the number of items already loaded) and appending new items as additional pages are fetched. The `fetchNextPage` function increments the offset to load the next set of results.
-
-## Performing non-GET requests
-=======
 ### Using Request Body
 
 While `useQuery` is typically used for GET requests, it can also handle POST requests that are semantically queries (like search operations):
@@ -205,17 +91,17 @@
 ```tsx
 function SearchPatients() {
   const { data } = useQuery({
-    queryKey: ['patients', 'search', searchTerm],
+    queryKey: ["patients", "search", searchTerm],
     queryFn: query(routes.patients.search, {
       body: {
         search_text: searchTerm,
         filters: {
           district: selectedDistrict,
-          status: "Active"
-        }
-      }
+          status: "Active",
+        },
+      },
     }),
-    enabled: Boolean(searchTerm)
+    enabled: Boolean(searchTerm),
   });
 
   return <PatientsList patients={data?.results} />;
@@ -224,8 +110,61 @@
 
 Note: For mutations (creating, updating, or deleting data), use `useMutation` instead.
 
+## Using useInfiniteQuery
+
+[→ TanStack Docs: useInfiniteQuery](https://tanstack.com/query/latest/docs/react/guides/infinite-queries)
+
+For paginated data fetching, use `useInfiniteQuery`. It supports loading additional data as the user scrolls or interacts.
+
+### Example:
+
+```tsx
+import { useInfiniteQuery } from "@tanstack/react-query";
+import query from "@/Utils/request/query";
+
+function PaginatedList() {
+  const { data, fetchNextPage, hasNextPage, isFetchingNextPage } =
+    useInfiniteQuery({
+      queryKey: [routes.items.list.path],
+      queryFn: ({ pageParam = 1 }) =>
+        query(routes.items.list, {
+          queryParams: { page: pageParam },
+        }),
+      getNextPageParam: (lastPage) => lastPage.nextPage ?? undefined,
+    });
+
+  return (
+    <div>
+      {data?.pages.map((page, index) => (
+        <Fragment key={index}>
+          {page.results.map((item) => (
+            <ItemCard key={item.id} item={item} />
+          ))}
+        </Fragment>
+      ))}
+      <button
+        onClick={() => fetchNextPage()}
+        disabled={!hasNextPage || isFetchingNextPage}
+      >
+        {isFetchingNextPage
+          ? "Loading..."
+          : hasNextPage
+          ? "Load More"
+          : "No More Items"}
+      </button>
+    </div>
+  );
+}
+```
+
+### Key Points:
+
+- queryFn: Fetches data based on the current page.
+- getNextPageParam: Determines the next page number from the response.
+- fetchNextPage: Loads the next page when called.
+- Pagination Support: Handles infinite scrolling or user interactions seamlessly.
+
 ## Mutations
->>>>>>> 7e694199
 
 [→ TanStack Docs: Mutations](https://tanstack.com/query/latest/docs/react/guides/mutations)
 
@@ -234,7 +173,7 @@
 ```tsx
 function CreatePrescription() {
   const mutation = useMutation({
-    mutationFn: (data: PrescriptionData) => 
+    mutationFn: (data: PrescriptionData) =>
       request(routes.prescriptions.create, { body: data }),
   });
 
@@ -243,35 +182,13 @@
     if (result.res?.ok) {
       toast.success("Prescription created");
     }
-<<<<<<< HEAD
-
-    setIsProcessing(true);
-    const { res, errors } = await request(routes.consultation.create, {
-      pathParams: { patient_id: props.patientId },
-      body: data,
-    });
-    setIsProcessing(false);
   }
 
   return (
-    <form
-      onSubmit={(e) => {
-        e.preventDefault();
-        handleSubmit();
-      }}
-      disabled={isProcessing}
-    >
-      ...
-    </form>
-=======
-  }
-
-  return (
-    <PrescriptionForm 
+    <PrescriptionForm
       onSubmit={handleSubmit}
       isSubmitting={mutation.isPending}
     />
->>>>>>> 7e694199
   );
 }
 ```
@@ -279,6 +196,7 @@
 ## Further Reading
 
 For advanced features like:
+
 - [Caching strategies](https://tanstack.com/query/latest/docs/react/guides/caching)
 - [Optimistic updates](https://tanstack.com/query/latest/docs/react/guides/optimistic-updates)
 - [Infinite queries](https://tanstack.com/query/latest/docs/react/guides/infinite-queries)
@@ -291,6 +209,7 @@
 ## Legacy Hooks (Deprecated)
 
 > **Note**: The following hooks are deprecated:
+>
 > - Use `useQuery` instead of `useTanStackQueryInstead`
 > - Use `useMutation` instead of `useDeprecatedMutation`
 
